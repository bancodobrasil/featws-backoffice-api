{
    "swagger": "2.0",
    "info": {
        "description": "API Project to provide operations to manage FeatWS knowledge repositories rules",
        "title": "FeatWS API",
        "termsOfService": "http://swagger.io/terms/",
        "contact": {
            "name": "API Support",
            "url": "http://www.swagger.io/support",
            "email": "support@swagger.io"
        },
        "license": {
            "name": "Apache 2.0",
            "url": "http://www.apache.org/licenses/LICENSE-2.0.html"
        },
        "version": "1.0"
    },
    "host": "localhost:9007",
    "basePath": "/api/v1",
    "paths": {
        "/rulesheets": {
            "post": {
                "security": [
                    {
                        "ApiKeyAuth": []
                    }
                ],
                "description": "Create Rulesheet description",
                "consumes": [
                    "application/json"
                ],
                "produces": [
                    "application/json"
                ],
                "tags": [
                    "Rulesheet"
                ],
                "summary": "Create Rulesheet",
                "parameters": [
                    {
                        "description": "Rulesheet body",
                        "name": "Rulesheet",
                        "in": "body",
                        "required": true,
                        "schema": {
                            "$ref": "#/definitions/v1.Rulesheet"
                        }
                    }
                ],
<<<<<<< HEAD
                "summary": "List Rulesheets",
                "parameters": [
                    {
                        "type": "boolean",
                        "description": "Total of results",
                        "name": "count",
                        "in": "query"
                    }
                ],
=======
>>>>>>> cda550e5
                "responses": {
                    "200": {
                        "description": "OK",
                        "schema": {
                            "$ref": "#/definitions/v1.Rulesheet"
                        },
                        "headers": {
                            "Authorization": {
                                "type": "string",
                                "description": "token access"
                            }
                        }
                    },
                    "400": {
                        "description": "Bad Request",
                        "schema": {
                            "$ref": "#/definitions/v1.Error"
                        }
                    },
                    "404": {
                        "description": "Not Found. Check if the request URL already exists"
                    },
                    "500": {
                        "description": "Internal Server Error",
                        "schema": {
                            "$ref": "#/definitions/v1.Error"
                        }
                    },
                    "default": {
                        "description": "",
                        "schema": {
                            "$ref": "#/definitions/v1.Error"
                        }
                    }
                }
            }
        },
        "/rulesheets/{filter}": {
            "get": {
                "security": [
                    {
                        "ApiKeyAuth": []
                    }
                ],
                "description": "List Rulesheet description",
                "consumes": [
                    "application/json"
                ],
                "produces": [
                    "application/json"
                ],
                "tags": [
                    "Rulesheet"
                ],
                "summary": "List Rulesheets",
                "parameters": [
                    {
                        "type": "array",
                        "items": {
                            "type": "string"
                        },
                        "description": "Filter",
                        "name": "filter",
                        "in": "path"
                    }
                ],
                "responses": {
                    "200": {
                        "description": "OK",
                        "schema": {
                            "type": "array",
                            "items": {
                                "$ref": "#/definitions/v1.Rulesheet"
                            }
                        },
                        "headers": {
                            "Authorization": {
                                "type": "string",
                                "description": "token access"
                            }
                        }
                    },
                    "400": {
                        "description": "Bad Request",
                        "schema": {
                            "$ref": "#/definitions/v1.Error"
                        }
                    },
                    "404": {
                        "description": "Not Found. Check if the request URL already exists"
                    },
                    "500": {
                        "description": "Internal Server Error",
                        "schema": {
                            "$ref": "#/definitions/v1.Error"
                        }
                    },
                    "default": {
                        "description": "",
                        "schema": {
                            "$ref": "#/definitions/v1.Error"
                        }
                    }
                }
            }
        },
        "/rulesheets/{id}": {
            "get": {
                "security": [
                    {
                        "ApiKeyAuth": []
                    }
                ],
                "description": "Get Rulesheet by ID description",
                "consumes": [
                    "application/json"
                ],
                "produces": [
                    "application/json"
                ],
                "tags": [
                    "Rulesheet"
                ],
                "summary": "Get Rulesheet by ID",
                "parameters": [
                    {
                        "type": "string",
                        "description": "Rulesheet ID",
                        "name": "id",
                        "in": "path",
                        "required": true
                    }
                ],
                "responses": {
                    "200": {
                        "description": "OK",
                        "schema": {
                            "type": "array",
                            "items": {
                                "$ref": "#/definitions/v1.Rulesheet"
                            }
                        },
                        "headers": {
                            "Authorization": {
                                "type": "string",
                                "description": "token access"
                            }
                        }
                    },
                    "400": {
                        "description": "Bad Request",
                        "schema": {
                            "$ref": "#/definitions/v1.Error"
                        }
                    },
                    "404": {
                        "description": "Not Found. Check if the request URL already exists"
                    },
                    "500": {
                        "description": "Internal Server Error. If you pass a not registered record ID or anything different as a positive number, the server will return an error"
                    },
                    "default": {
                        "description": "",
                        "schema": {
                            "$ref": "#/definitions/v1.Error"
                        }
                    }
                }
            },
            "put": {
                "security": [
                    {
                        "ApiKeyAuth": []
                    }
                ],
                "description": "Update Rulesheet by ID description",
                "consumes": [
                    "application/json"
                ],
                "produces": [
                    "application/json"
                ],
                "tags": [
                    "Rulesheet"
                ],
                "summary": "Update Rulesheet by ID",
                "parameters": [
                    {
                        "type": "string",
                        "description": "Rulesheet ID",
                        "name": "id",
                        "in": "path",
                        "required": true
                    },
                    {
                        "description": "Rulesheet body",
                        "name": "rulesheet",
                        "in": "body",
                        "required": true,
                        "schema": {
                            "$ref": "#/definitions/v1.Rulesheet"
                        }
                    }
                ],
                "responses": {
                    "200": {
                        "description": "OK",
                        "schema": {
                            "type": "array",
                            "items": {
                                "$ref": "#/definitions/v1.Rulesheet"
                            }
                        },
                        "headers": {
                            "Authorization": {
                                "type": "string",
                                "description": "token access"
                            }
                        }
                    },
                    "400": {
                        "description": "Bad Request",
                        "schema": {
                            "$ref": "#/definitions/v1.Error"
                        }
                    },
                    "404": {
                        "description": "Not Found. Check if the request URL already exists"
                    },
                    "500": {
                        "description": "Internal Server Error",
                        "schema": {
                            "$ref": "#/definitions/v1.Error"
                        }
                    },
                    "default": {
                        "description": "",
                        "schema": {
                            "$ref": "#/definitions/v1.Error"
                        }
                    }
                }
            },
            "delete": {
                "security": [
                    {
                        "ApiKeyAuth": []
                    }
                ],
                "description": "Delete Rulesheet by ID description",
                "consumes": [
                    "application/json"
                ],
                "produces": [
                    "application/json"
                ],
                "tags": [
                    "Rulesheet"
                ],
                "summary": "Delete Rulesheet by ID",
                "parameters": [
                    {
                        "type": "string",
                        "description": "Rulesheet ID",
                        "name": "id",
                        "in": "path",
                        "required": true
                    }
                ],
                "responses": {
                    "200": {
                        "description": "OK",
                        "schema": {
                            "type": "string"
                        },
                        "headers": {
                            "Authorization": {
                                "type": "string",
                                "description": "token access"
                            }
                        }
                    },
                    "400": {
                        "description": "Bad Request",
                        "schema": {
                            "$ref": "#/definitions/v1.Error"
                        }
                    },
                    "404": {
                        "description": "Not Found",
                        "schema": {
                            "$ref": "#/definitions/v1.Error"
                        }
                    },
                    "500": {
                        "description": "Internal Server Error",
                        "schema": {
                            "$ref": "#/definitions/v1.Error"
                        }
                    },
                    "default": {
                        "description": "",
                        "schema": {
                            "$ref": "#/definitions/v1.Error"
                        }
                    }
                }
            }
        }
    },
    "definitions": {
        "v1.Error": {
            "type": "object",
            "properties": {
                "error": {}
            }
        },
        "v1.Rulesheet": {
            "type": "object",
            "required": [
                "name"
            ],
            "properties": {
                "description": {
                    "type": "string"
                },
                "features": {
                    "type": "array",
                    "items": {}
                },
                "hasStringRule": {
                    "type": "boolean"
                },
                "id": {
                    "type": "integer"
                },
                "name": {
                    "type": "string"
                },
                "parameters": {
                    "type": "array",
                    "items": {}
                },
                "rules": {
                    "type": "object",
                    "additionalProperties": true
                },
                "version": {
                    "type": "string"
                }
            }
        }
    },
    "securityDefinitions": {
        "ApiKeyAuth": {
            "type": "apiKey",
            "name": "Authorization",
            "in": "header"
        }
    },
    "x-extension-openapi": {
        "example": "value on a json format"
    }
}<|MERGE_RESOLUTION|>--- conflicted
+++ resolved
@@ -47,18 +47,6 @@
                         }
                     }
                 ],
-<<<<<<< HEAD
-                "summary": "List Rulesheets",
-                "parameters": [
-                    {
-                        "type": "boolean",
-                        "description": "Total of results",
-                        "name": "count",
-                        "in": "query"
-                    }
-                ],
-=======
->>>>>>> cda550e5
                 "responses": {
                     "200": {
                         "description": "OK",
@@ -96,7 +84,7 @@
                 }
             }
         },
-        "/rulesheets/{filter}": {
+        "/rulesheets/": {
             "get": {
                 "security": [
                     {
@@ -116,13 +104,10 @@
                 "summary": "List Rulesheets",
                 "parameters": [
                     {
-                        "type": "array",
-                        "items": {
-                            "type": "string"
-                        },
-                        "description": "Filter",
-                        "name": "filter",
-                        "in": "path"
+                        "type": "boolean",
+                        "description": "Total of results",
+                        "name": "count",
+                        "in": "query"
                     }
                 ],
                 "responses": {
@@ -354,10 +339,7 @@
                         }
                     },
                     "500": {
-                        "description": "Internal Server Error",
-                        "schema": {
-                            "$ref": "#/definitions/v1.Error"
-                        }
+                        "description": "Internal Server Error. If you pass a not registered record ID or anything different as a positive number, the server will return an error"
                     },
                     "default": {
                         "description": "",
@@ -373,7 +355,13 @@
         "v1.Error": {
             "type": "object",
             "properties": {
-                "error": {}
+                "error": {},
+                "validation_errors": {
+                    "type": "array",
+                    "items": {
+                        "$ref": "#/definitions/v1.ValidationError"
+                    }
+                }
             }
         },
         "v1.Rulesheet": {
@@ -407,6 +395,20 @@
                     "additionalProperties": true
                 },
                 "version": {
+                    "type": "string"
+                }
+            }
+        },
+        "v1.ValidationError": {
+            "type": "object",
+            "properties": {
+                "error": {
+                    "type": "string"
+                },
+                "field": {
+                    "type": "string"
+                },
+                "tag": {
                     "type": "string"
                 }
             }
