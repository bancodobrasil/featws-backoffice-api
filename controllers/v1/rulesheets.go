--- conflicted
+++ resolved
@@ -151,15 +151,6 @@
 		filter := make(map[string]interface{})
 		// TODO: Implement filters correctly
 
-<<<<<<< HEAD
-		for param, value := range query {
-			if len(value) == 1 {
-				filter[param] = value[0]
-				continue
-			}
-			filter[param] = value
-		}
-=======
 		// for param, value := range query {
 		// 	if len(value) == 1 {
 		// 		filter[param] = value[0]
@@ -167,7 +158,6 @@
 		// 	}
 		// 	filter[param] = value
 		// }
->>>>>>> e55b7f4d
 
 		opts := &services.FindOptions{}
 
