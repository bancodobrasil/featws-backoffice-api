--- conflicted
+++ resolved
@@ -16,11 +16,7 @@
 	log "github.com/sirupsen/logrus"
 )
 
-<<<<<<< HEAD
-// HealthController ...
-=======
 // HealthController the health endpoints controller
->>>>>>> c023940a
 type HealthController struct {
 	health healthcheck.Handler
 }
